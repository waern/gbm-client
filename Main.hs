{-# LANGUAGE OverloadedStrings #-}
{-# LANGUAGE ScopedTypeVariables #-}
{-# LANGUAGE NamedFieldPuns #-}
{-# LANGUAGE DeriveGeneric #-}
{-# LANGUAGE DeriveDataTypeable #-}
{-# LANGUAGE DeriveAnyClass #-}
{-# LANGUAGE LambdaCase #-}
{-# LANGUAGE RecordWildCards #-}
{-# LANGUAGE DoAndIfThenElse #-}
{-# LANGUAGE TupleSections #-}

import Control.Concurrent
import Control.Exception
import Control.Lens hiding ((+=), (.=), to)
import Control.Monad
import Data.Aeson
<<<<<<< HEAD
import Data.Aeson.Types
=======
>>>>>>> 6de14c4f
import Data.Aeson.Lens
import Data.Csv ((.!))
import Data.Function hiding (id)
import Data.HashMap.Strict (HashMap)
import Data.List
import Data.Maybe
import Data.Monoid
import Data.Ord
import Data.String
import Data.String.Conv
import Data.Text (Text)
import qualified Data.Set as Set
import GHC.Generics hiding (to)
import Network.URI
import Network.HTTP.Client
import Network.HTTP.Types.Status
import Prelude hiding (id, log)
import Safe
import System.Console.CmdArgs hiding (name)
import System.Exit
import System.IO
import Text.HTML.TagSoup
--import OpenSSL.Session (context, VerificationMode(..), contextSetVerificationMode)
--import Network.HTTP.Client.OpenSSL
import Network.HTTP.Client.TLS
import Network.Connection
import qualified Control.Logging as Logging
import qualified Data.ByteString.Lazy as BL
import qualified Data.Configurator as Configurator
import qualified Data.Csv as Csv
import qualified Data.HashMap.Strict as HashMap
import qualified Data.Text as Text
import qualified Data.Vector as Vector
import qualified Network.HTTP.Client as HTTP.Client
import qualified Network.HTTP.Types as HTTP.Types
import qualified Network.Wreq as Wreq
import qualified Network.Wreq.Session as Wreq.Session

import Debug.Trace

-----------------------------------------------------------------------------
-- Command line interface
-----------------------------------------------------------------------------

data CLI
  = Customers
  | Import {users :: FilePath}
  | Shipment {games :: FilePath}
  | Commit {shipment :: FilePath}
  | Refresh
  deriving (Show, Data)

interface :: CLI
interface =
  modes [customers, imp, shipment, commit, refresh]
  &= summary "crateman v1.0"
  &= verbosity
  where
    customers = Customers &= help "Write customer list to customers.csv"
    imp = Import {users = def &= argPos 2 &= typFile} &= help "Import BGG user names from CSV file and update collections"
    shipment = Shipment {games = def &= argPos 0 &= typFile} &= help "Make shipment.csv, taking game inventory CSV file as input"
    commit = Commit {shipment = def &= argPos 1 &= typFile} &= help "Commit shipment information, taking a shipment CSV file as input"
    refresh = Refresh &= help "Refresh game collections from boardgamegeek.com"

-----------------------------------------------------------------------------
-- Cratejoy API helpers
-----------------------------------------------------------------------------

type Auth = (String, String)
type Env = (Auth, Wreq.Session.Session)

type ItemId = Int
type CustomerId = ItemId

--waern :: CustomerId
--waern = 53504949

cratejoyApiUrl :: String
cratejoyApiUrl = "https://api.cratejoy.com/v1"

<<<<<<< HEAD
call :: (ToJSON a, FromJSON b) => Auth -> String -> String -> Maybe a -> IO b
call (user, pw) meth service x = do
  -- Wreq doesn't work due to HandshakeFailed from tls package
  {-
  let opts = Network.Wreq.defaults & Network.Wreq.auth ?~ basicAuth (toS user) (toS pw)
  r <- Network.Wreq.getWith opts (cratejoyApiUrl ++ service)
  case r ^? responseBody of
    Nothing -> exit "No response body"
    Just body ->
      case eitherDecode' body of
        Left msg -> exit (toS msg)
        Right a -> pure a
  -}
  loud <- isLoud
  let opts = [CurlVerbose loud, CurlUserPwd (user ++ ":" ++ pw)]
  let uri = cratejoyApiUrl ++ service
  r <- try $ curlAeson parseJSON meth uri opts x
  case r of
    Left (CurlAesonException {curlCode = CurlOperationTimeout}) -> do
      warn "Calling Cratejoy service took too long (curl timeout). Trying again..."
      call (user, pw) meth service x
    Left e -> throwIO e
    Right y -> pure y
=======
opts :: Auth -> Wreq.Options
opts (user, pw) =
  Wreq.defaults & Wreq.auth ?~ Wreq.basicAuth (toS user) (toS pw)
>>>>>>> 6de14c4f

post :: ToJSON a => Env -> String -> a -> IO ()
post (aut, sess) service x = do
  let uri = cratejoyApiUrl ++ service
  void $ Wreq.Session.postWith (opts aut) sess uri (encode x)

<<<<<<< HEAD
{-
getFullCollection :: FromJSON a => Auth -> String -> IO [a]
getFullCollection aut service = snd <$> getCollection aut (service <> "?limit=10000")
-}

getFullCollection :: FromJSON a => Auth -> String -> IO [a]
getFullCollection aut service = go [] 0
  where
    go acc n = do
      let url = if n == 0 then service else service ++ "&page=" ++ show n
      print url
      (next, l) <- getCollection aut url
=======
get :: Env -> String -> IO (Wreq.Response BL.ByteString)
get (aut, sess) service = do
  let uri = cratejoyApiUrl ++ service
  Wreq.Session.getWith (opts aut) sess uri

getCollection :: (FromJSON a, ToJSON a) => Env -> String -> IO (Maybe String, [a])
getCollection env service = do
  r <- get env service
  let next = r ^? Wreq.responseBody . key "next" . nonNull . _String
  let results = r ^? Wreq.responseBody . key "results" . _JSON
  results' <-
    case results of
      Nothing -> exit "failed to parse Cratejoy collection"
      Just rs -> pure rs
  pure (toS <$> next, results')

getFullCollection :: (FromJSON a, ToJSON a) => Env -> String -> IO [a]
getFullCollection env service = go [] ""
  where
    go acc page = do
      (next, l) <- getCollection env (service ++ page)
>>>>>>> 6de14c4f
      let acc' = l ++ acc
      case next of
        Nothing -> pure acc'
        Just _ -> do putChar '.'; go acc' (n + 1)

-----------------------------------------------------------------------------
-- Customers
-----------------------------------------------------------------------------

data Customer = Customer {id :: CustomerId, email :: Text, name :: Text}
  deriving (Eq, Show, Generic, FromJSON, ToJSON)

instance Csv.ToRecord Customer

getCustomers :: Env -> IO [Customer]
getCustomers env =
  dots "Fetching customers from Cratejoy..." $
<<<<<<< HEAD
  getFullCollection aut "/customers/?order=asc"
=======
  getFullCollection env "/customers/"
>>>>>>> 6de14c4f

-----------------------------------------------------------------------------
-- Subscriptions
-----------------------------------------------------------------------------

<<<<<<< HEAD
data Subscription = Subscription
  { subId :: ItemId
  , customer :: Customer
  , status :: Text
  }
  deriving (Generic, Show)

instance FromJSON Subscription where
  parseJSON (Object v) = Subscription <$> v .: "id" <*> v .: "customer" <*> v .: "status"
  parseJSON _ = mzero
=======
data Subscription = Subscription {customer :: Customer, status :: Text}
  deriving (Generic, Show, FromJSON, ToJSON)
>>>>>>> 6de14c4f

isActive :: Text -> IO Bool
isActive = \case
  "active" -> pure True
  "renewing" -> pure True
  "unpaid" -> pure False
  "unpaid_order_failed" -> pure False
  "cancelled" -> pure False
  "suspended" -> pure False
  "expired" -> pure False
  "pastdue" -> pure False
  "past_due" -> pure False
  "pending_renewal" -> pure False
  s -> do warn ("unrecognized subscription status: " <> s); pure False

getSubscriptions :: Env -> IO [Subscription]
getSubscriptions env =
  dots "Fetching subscriptions from Cratejoy..." $
<<<<<<< HEAD
  getFullCollection aut "/subscriptions/?order=asc"
=======
  getFullCollection env "/subscriptions/"
>>>>>>> 6de14c4f

-----------------------------------------------------------------------------
-- Addresses
-----------------------------------------------------------------------------

data Address = Address
  { to :: Text
  , company :: Maybe Text
  , street :: Text
  , unit :: Maybe Text
  , city :: Text
  , zip_code :: Text
  , state :: Text
  , country :: Text
  } deriving (Generic, Show, FromJSON, ToJSON)

getCustomerAddresses :: Env -> CustomerId -> IO [Address]
getCustomerAddresses env cid =
  getFullCollection env ("/customers/" ++ show cid ++ "/addresses/")

getShippingAddress :: Env -> Customer -> IO Address
getShippingAddress env c = do
  l <- getCustomerAddresses env (id c)
  case l of
    []  -> exit ("No addresses registered for customer: " <> toS (show c))
    [a] -> pure a
    a : _ -> do warnCustomer c "more than one address for customer!"; pure a

-----------------------------------------------------------------------------
-- Shipments
-----------------------------------------------------------------------------

data Fulfillment = Fulfillment
  { cycle_number :: Int
  }
  deriving (Generic, Show, FromJSON)

data Ship = Ship
  { shipId :: ItemId
  , shipCustomer :: Customer
  , shipFulfillments :: [Fulfillment]
  , shipStatus :: Text
  }
  deriving (Generic, Show)

instance FromJSON Ship where
  parseJSON (Object v) =
    Ship <$> v .: "id" <*> v .: "customer" <*> v .: "fulfillments" <*> v .: "status"
  parseJSON _ = mzero

getShipments :: Auth -> IO [Ship]
getShipments aut = getFullCollection aut "/shipments/"

-----------------------------------------------------------------------------
-- Preferences
-----------------------------------------------------------------------------

-- | Each pref is in the interval [0..4] 
data Prefs = Prefs
  { pPopular :: Int
  , pNewRelease :: Int
  , pForgotten :: Int
  , pFamily :: Int
  , pParty :: Int
  , pAbstract :: Int
  , pStrategy :: Int
  , p2Player :: Int
  , p3Player :: Int
  } deriving Show

-- TODO: change names in JSON/frontend?
instance FromJSON Prefs where
  parseJSON (Object o) = do
    pPopular <- o .: "popular"
    pNewRelease <- o .: "new_release"
    pForgotten <- o .: "forgotten"
    pFamily <- o .: "family"
    pParty <- o .: "party"
    pAbstract <- o .: "abstract"
    pStrategy <- o .: "strategy"
    p2Player <- o .: "player2"
    p3Player <- o .: "player3"
    pure Prefs
      { pPopular
      , pNewRelease
      , pForgotten
      , pFamily
      , pParty
      , pAbstract
      , pStrategy
      , p2Player
      , p3Player
      }
  parseJSON _ = mzero

instance ToJSON Prefs where
  toJSON (Prefs {..}) = object
    [ "popular" .= pPopular
    , "new_release" .= pNewRelease
    , "forgotten" .= pForgotten
    , "family" .= pFamily
    , "party" .= pParty
    , "abstract" .= pAbstract
    , "strategy" .= pStrategy
    , "player2" .= p2Player
    , "player3" .= p3Player
    ]

defaultPreferences :: Prefs
defaultPreferences = Prefs
  { pPopular = 2
  , pNewRelease = 2
  , pForgotten = 2
  , pFamily = 2
  , pParty = 2
  , pAbstract = 2
  , pStrategy = 2
  , p2Player = 2
  , p3Player = 2
  }

-----------------------------------------------------------------------------
-- Games
-----------------------------------------------------------------------------

data Game = Game {gameId :: ItemId, gameTitle :: Text} deriving Show

instance Eq Game where
  (==) = (==) `on` gameId

instance FromJSON Game where
  parseJSON (Object o) = do
    gameId <- o .: "id"
    gameTitle <- o .: "title"
    pure Game {gameId, gameTitle}
  parseJSON _ = mzero

instance ToJSON Game where
  toJSON (Game id title) = object ["id" .= id, "title" .= title]

-----------------------------------------------------------------------------
-- Metadata
-----------------------------------------------------------------------------

data Metadata = Metadata
  { bgg_username :: Text
  , game_collection :: [Game]
  , wishlist :: [Game]
  , preferences :: Prefs
  } deriving (Generic, Show, ToJSON)

-- Is it really possible to have missing fields?
instance FromJSON Metadata where
  parseJSON (Object o) = do
    bgg_username <- o .:? "bgg_username" .!= ""
    game_collection <- o .:? "game_collection" .!= []
    wishlist <- o .:? "wishlist" .!= []
    preferences <- o .:? "preferences" .!= defaultPreferences
    pure Metadata {bgg_username, game_collection, wishlist, preferences}
  parseJSON _ = mzero

defaultMetadata :: Metadata
defaultMetadata = Metadata
  { bgg_username = ""
  , game_collection = []
  , wishlist = []
  , preferences = defaultPreferences
  }

addGames :: [Game] -> Metadata -> Metadata
addGames games meta =
  let collection = nub $ game_collection meta ++ games in
  meta {game_collection = collection, wishlist = wishlist meta \\ collection}

<<<<<<< HEAD
getCustomerMetadata :: Auth -> CustomerId -> IO (Maybe Value)
getCustomerMetadata aut cid = do
  r <- try $ call aut "GET" ("/customers/" ++ show cid ++ "/metadata/") noData
  case r of
    -- XXX: we should distinguish 404 from other errors here
    Left (CurlAesonException {curlCode = CurlHttpReturnedError}) -> pure Nothing -- interpret as 404
    Left e -> do warn "unexpected exception using customer meta data end point"; throwIO e
    Right x -> pure x

postCustomerMetadata :: ToJSON a => Auth -> CustomerId -> a -> IO ()
postCustomerMetadata aut cid x =
  call aut "POST" ("/customers/" ++ show cid ++ "/metadata/") (Just x)

-- | Given a customer, get its metadata from Cratejoy
getMetadata :: Auth -> Bool -> Customer -> IO Metadata
getMetadata aut warnIfNoMetadata c = do
  r <- getCustomerMetadata aut (id c)
  case r of
    Nothing -> do
      when warnIfNoMetadata $ warnCustomer c "no metadata for customer!"
      pure defaultMetadata
    Just x ->
      case parseMaybe (\case (Object o) -> o .: "data"; _ -> mzero) x of
        Nothing -> exit "Failed to parse customer meta data JSON!"
=======
getCustomerMetadata :: Env -> Bool -> Customer -> IO Metadata
getCustomerMetadata env warnIfNoMetadata cust = do
  x <- try $ get env ("/customers/" ++ show (id cust) ++ "/metadata/")
  case x of
    Left (StatusCodeException s _ _)
      | s ^. Wreq.statusCode == 404 -> do
         when warnIfNoMetadata $ warnCustomer cust "no metadata for customer!"
         pure defaultMetadata
    Left e -> throwIO e
    Right r ->
      case r ^? Wreq.responseBody . key "data" . _JSON of
        Nothing -> exit "failed to parse customer meta data response"
>>>>>>> 6de14c4f
        Just meta -> pure meta

postCustomerMetadata :: ToJSON a => Env -> CustomerId -> a -> IO ()
postCustomerMetadata env cid x =
  post env ("/customers/" ++ show cid ++ "/metadata/") x

-----------------------------------------------------------------------------
-- Games file (inventory)
-----------------------------------------------------------------------------

data Category
  = Popular
  | Recent
  | Forgotten
  deriving (Eq, Show)

instance Csv.FromField Category where
  parseField = \case
    "Popular" -> pure Popular
    "Recent" -> pure Recent
    "Forgotten" -> pure Forgotten
    _ -> mzero

-- Break out classification part?
data InventoryGame = InventoryGame
  { game :: Game
  , inventory :: !Int
  , family :: !Bool
  , party :: !Bool
  , abstract :: !Bool
  , strategy :: !Bool
  , player2 :: !Bool
  , player3 :: !Bool
  , category :: !Category
  } deriving Show

xbool :: Csv.Parser String -> Csv.Parser Bool
xbool p = p >>= \case "X" -> pure True; "" -> pure False; _ -> mzero

instance Csv.FromRecord InventoryGame where
  parseRecord v
    | length v == 10 = do
        game <- Game <$> v .! 1 <*> v .! 0
        InventoryGame game <$>
          v .! 2 <*>
          xbool (v .! 3) <*>
          xbool (v .! 4) <*>
          xbool (v .! 5) <*>
          xbool (v .! 6) <*>
          xbool (v .! 7) <*>
          xbool (v .! 8) <*>
          v .! 9
    | otherwise =  mzero

readGames :: FilePath -> IO [InventoryGame]
readGames fp = do
  bs <- BL.readFile fp
  case Csv.decode Csv.HasHeader bs of
    Left msg -> exit ("CSV parse error: " <> Text.pack msg)
    Right v -> pure (Vector.toList v)

-----------------------------------------------------------------------------
-- Cratejoy subscription export
-----------------------------------------------------------------------------

data SubscriptionExport = SubscriptionExport
  { expId :: Int
  , expStatus :: String }
  deriving Show

instance Csv.FromNamedRecord SubscriptionExport where
  parseNamedRecord m = do
    id <- Csv.lookup m "id"
    status <- Csv.lookup m "status"
    pure (SubscriptionExport id status)

-----------------------------------------------------------------------------
-- Shipment file
-----------------------------------------------------------------------------

data ShipmentRecord = ShipmentRecord Customer Address Game deriving Show

instance Csv.DefaultOrdered ShipmentRecord where
  headerOrder _ = Csv.header
    [ "user_id"
    , "email"
    , "to"
    , "company"
    , "street"
    , "unit"
    , "city"
    , "zip_code"
    , "state"
    , "country"
    , "game_id"
    , "game_title"
    ]

instance Csv.ToNamedRecord ShipmentRecord where
  toNamedRecord (ShipmentRecord (Customer {..}) (Address {..}) (Game {..})) = Csv.namedRecord
    [ Csv.namedField "user_id" id
    , Csv.namedField "email" email
    , Csv.namedField "to" to
    , Csv.namedField "company" company
    , Csv.namedField "street" street
    , Csv.namedField "unit" unit
    , Csv.namedField "city" city
    , Csv.namedField "zip_code" zip_code
    , Csv.namedField "state" state
    , Csv.namedField "country" country
    , Csv.namedField "game_id" gameId
    , Csv.namedField "game_title" gameTitle
    ]

instance Csv.FromNamedRecord ShipmentRecord where
  parseNamedRecord m = do
    id <- Csv.lookup m "user_id"
    email <- Csv.lookup m "email"
    let customer = Customer email id ""
    to <- Csv.lookup m "to"
    company <- Csv.lookup m "company"
    street <- Csv.lookup m "street"
    unit <- Csv.lookup m "unit"
    city <- Csv.lookup m "city"
    zip_code <- Csv.lookup m "zip_code"
    state <- Csv.lookup m "state"
    country <- Csv.lookup m "country"
    let address = Address to company street unit city zip_code state country
    gameId <- Csv.lookup m "game_id"
    gameTitle <- Csv.lookup m "game_title"
    let game = Game {gameId, gameTitle}
    pure (ShipmentRecord customer address game)

toShipmentRecord :: (Customer, InventoryGame, Address) -> ShipmentRecord
toShipmentRecord (cust, igame, address) = ShipmentRecord cust address (game igame)

writeShipmentFile :: FilePath -> [(Customer, InventoryGame, Address)] -> IO ()
writeShipmentFile fp = BL.writeFile fp . Csv.encodeDefaultOrderedByName . map toShipmentRecord

readShipmentFile :: FilePath -> IO [ShipmentRecord]
readShipmentFile fp = do
  bs <- BL.readFile fp
  case Csv.decodeByName bs of
    Left msg -> exit ("Failed to decode shipment CSV file: " <> toS msg)
    Right (_, v) -> pure $ Vector.toList v

updateCollection :: Env -> ShipmentRecord -> IO ()
updateCollection env (ShipmentRecord customer _ game) = do
  -- XXX: race condition
  meta <- getCustomerMetadata env True customer
  let meta' = addGames [game] meta
  postCustomerMetadata env (id customer) meta'

-----------------------------------------------------------------------------
-- Matching algorithm
-----------------------------------------------------------------------------

score :: Prefs -> InventoryGame -> Int
score prefs game =
  sum $ zipWith aspectScore
  [pPopular, pNewRelease, pForgotten, pFamily, pParty, pAbstract, pStrategy, p2Player, p3Player]
  [isCategory Popular, isCategory Recent, isCategory Forgotten, family, party, abstract, strategy, player2, player3]
  where
    aspectScore f b = let x = f prefs in if b game then x else 4 - x
    isCategory c g = c == category g

customerScores :: [InventoryGame] -> (Customer, Metadata) -> [(Customer, InventoryGame, Int)]
customerScores games (c, meta) = [(c, ig, score prefs ig) | ig <- games, notInCollection ig]
  where
    collection = map gameId (game_collection meta)
    notInCollection ig = gameId (game ig) `notElem` collection
    prefs = preferences meta

allocateGames :: [InventoryGame] -> [(Customer, InventoryGame, Int)] -> [(Customer, InventoryGame)]
allocateGames games rankings =
  let state = HashMap.fromList [(gameId (game ig), n) | ig <- games, let n = inventory ig, n > 0] in
  alloc state rankings

alloc :: HashMap ItemId Int -> [(Customer, InventoryGame, Int)] -> [(Customer, InventoryGame)]
alloc _ [] = []
alloc inventory ((customer, ig, _) : rest)
  | Just n <- HashMap.lookup (gameId (game ig)) inventory, n > 0 =
      let n' = max 0 (n-1)
          inventory' = HashMap.insert (gameId (game ig)) n' inventory
          rest' = filter (\(c,_,_) -> c /= customer) rest
      in
      (customer, ig) : alloc inventory' rest'
  | otherwise = alloc inventory rest

match :: [InventoryGame] -> [(Customer, Metadata)] -> [(Customer, InventoryGame)]
match games customers =
  let rankings = concatMap (customerScores games) customers in
  let sorted_rankings = sortBy (flip $ comparing (\(_,_,x) -> x)) rankings in
  allocateGames games sorted_rankings

-----------------------------------------------------------------------------
-- BGG game collections
-----------------------------------------------------------------------------

forUser :: (Monoid a, IsString a) => a -> a -> a
forUser msg username = msg <> fromString ", when querying collection for user: " <> username

extractGame :: Text -> [Tag BL.ByteString] -> IO Game
extractGame username = \case
  (TagOpen "item" attrs : TagText _ : TagOpen "name" _ : TagText name : _)
    | Just x <- lookup "objectid" attrs,
      Just gameId <- readMay (toS x) -> pure Game {gameId, gameTitle = toS name}
  _ -> exit ("Unexpected BGG response" `forUser` username)

extractGames :: Text -> BL.ByteString -> IO [Game]
extractGames username body = do
  let tags = parseTags body
  errors <- mapM message $ sections (~== ("<error>" :: String)) tags
  unless (null errors) (warn ("BGG API error: " <> Text.unlines errors `forUser` username))
  mapM (extractGame username) $ sections (~== ("<item>" :: String)) tags
  where
    text (_ : TagText str : _) = pure (Just str)
    text _ = do warn ("unexpected XML format" `forUser` username); pure Nothing
    message :: [Tag BL.ByteString] -> IO Text
    message ts = do
      msgs <- mapM text $ sections (~== ("<message>" :: String)) ts
      pure (Text.unlines $ map toS $ catMaybes msgs)

queryBGG :: Text -> Int -> IO [Game]
queryBGG username 0 = do warn ("Giving up" `forUser` username); pure []
queryBGG username tries = do
  log $ "Querying BGG collection for user: " <> username
  x <- try $ Wreq.get url
  case x of
    Left (HTTP.Client.StatusCodeException (HTTP.Types.Status code msg) _ _) -> do
      let m = "Error from BGG: " <> toS (show code) <> " " <> toS msg
      exit (m `forUser` username)
    Left HTTP.Client.NoResponseDataReceived -> do
      info ("No response data received from BGG" `forUser` username)
      retry
    Left HTTP.Client.ResponseTimeout -> do
      info ("Response timeout from BGG" `forUser` username)
      retry
    Left e ->
      throwIO e
    Right r ->
      case r ^. Wreq.responseStatus of
        st | st == status202 -> do
              log ("Access to BGG game collection accepted" `forUser` username)
              retry
           | st == ok200 ->
              extractGames username (r ^. Wreq.responseBody)
           | otherwise -> do
              let msg = toS $ show (r ^. Wreq.responseStatus)
              warn ("BGG API returned error: " <> msg `forUser` username)
              pure []
  where
    -- BGG usernames may, for example, contain spaces
    escaped_username = escapeURIString isUnescapedInURIComponent (toS username)
    url = "http://www.boardgamegeek.com/xmlapi/collection/" ++ escaped_username ++ "?own=1"
    retry = do
      log "Waiting three seconds before resending request..."
      threadDelay 3000000
      queryBGG username (tries - 1)

getBGGCollection :: Text -> IO [Game]
getBGGCollection username = queryBGG username 10

updateUsernameAndCollection :: Env -> Text -> Customer -> Metadata -> IO Metadata
updateUsernameAndCollection env username customer meta = do
  -- there can be duplicates in the BGG collection
  bgg_collection <- nub <$> getBGGCollection username
  let additional_games = bgg_collection \\ game_collection meta
  if username == bgg_username meta && null additional_games then
    --info "Metadata already up-to-date for customer. Skipping."
    pure meta
  else do
    infoCustomer customer "Updating meta data for customer."
    let meta' = addGames additional_games meta {bgg_username = username}
    postCustomerMetadata env (id customer) meta'
    pure meta'

refreshCollection :: Env -> Customer -> Metadata -> IO Metadata
refreshCollection env customer meta = do
  let username = bgg_username meta
  if username == "" then pure meta else
    updateUsernameAndCollection env username customer meta

importUsernameAndCollection :: Env -> HashMap Text Text -> Customer -> IO ()
importUsernameAndCollection env hashmap customer = do
  meta <- getCustomerMetadata env False customer
  case HashMap.lookup (name customer) hashmap of
    Just username | username /= "" -> void $ updateUsernameAndCollection env username customer meta
    _ -> return () --info "No BGG username in CSV file, skipping customer."

-----------------------------------------------------------------------------
-- Logging
-----------------------------------------------------------------------------

log :: Text -> IO ()
log = Logging.log

info :: Text -> IO ()
info msg = do log msg; putStrLn (toS msg)

warn :: Text -> IO ()
warn msg = do Logging.warn msg; putStrLn ("Warning: " ++ toS msg)

xxxCustomer :: (Text -> IO ()) -> Customer -> Text -> IO ()
xxxCustomer f c msg = f (msg <> " Name: " <> name c <> ", ID: " <> toS (show (id c)))

warnCustomer :: Customer -> Text -> IO ()
warnCustomer = xxxCustomer warn

infoCustomer :: Customer -> Text -> IO ()
infoCustomer = xxxCustomer info

exit :: Text -> IO a
exit msg = do
  info ("Fatal error: " <> msg)
  die "Exiting."

dots :: Text -> IO a -> IO a
dots msg x = do
  log msg
  putStr (toS msg)
  r <- x
  putChar '\n'
  pure r

-----------------------------------------------------------------------------
-- Commands
-----------------------------------------------------------------------------

doCustomers :: Env -> IO ()
doCustomers env = do
  customers <- getCustomers env
  BL.writeFile "customers.csv" (Csv.encode customers)

doImport :: Env -> FilePath -> IO ()
doImport env fp = do
  log "Executing import command"
  info "Reading CSV file..."
  bs <- BL.readFile fp
  case Csv.decode Csv.NoHeader bs of
    Left msg -> exit ("CSV parse error: " <> toS msg)
    Right v -> do
      let hashmap = HashMap.fromList (Vector.toList v)
      customers <- getCustomers env
      info "Uploading BGG usernames and collections to Cratejoy..."
      mapM_ (importUsernameAndCollection env hashmap) customers

doRefresh :: Env -> IO [(Customer, Metadata)]
doRefresh env = do
  log "Executing refresh command"
  customers <- getCustomers env
  info ("Number of customers: " <> toS (show (length customers)))
<<<<<<< HEAD
  subs <- getSubscriptions aut
  info ("Number of subscriptions: " <> toS (show (length subs)))
  nb_active_subs <- length <$> filterM (\x -> isActive (status x)) subs
  info ("Number of active subscriptions: " <> toS (show nb_active_subs))
  let stmap = HashMap.fromListWith (++) [(id c, [stat]) | Subscription _ c stat <- subs]
=======
  subs <- getSubscriptions env
  let stmap = HashMap.fromListWith (++) [(id c, [stat]) | Subscription c stat <- subs]
>>>>>>> 6de14c4f
  let active c = or <$> mapM isActive (HashMap.lookupDefault [] (id c) stmap)
  active_customers <- filterM active customers
  info ("Number of active customers: " <> toS (show (length active_customers)))
  info "Getting metadata..."
  customers_with_meta <- mapM (\c -> (c,) <$> getCustomerMetadata env True c) active_customers
  info "Updating game collections from BGG..."
  let actions = map (\(c,m) -> do m' <- refreshCollection env c m; pure (Just (c, m'))) customers_with_meta
  let actions' = intersperse (do threadDelay 1000000; pure Nothing) actions
  catMaybes <$> sequence actions'

doShipment :: Env -> FilePath -> IO ()
doShipment env fp = do
  log "Executing shipment command"
  info "Reading games CSV file..."
  games <- readGames fp
  customers <- doRefresh env
  info "Matching and allocating games..."
  let allocated_games = match games customers
  if length allocated_games == length customers then do
    with_addresses <-
      dots "Getting customer addresses..." $
      mapM (\(u, g) -> do a <- getShippingAddress env u; pure (u, g, a)) allocated_games
    info "Writing shipment.csv..."
    writeShipmentFile "shipment.csv" with_addresses
  else
    let customers_without = map fst customers \\ map fst allocated_games in
    exit ("Couldn't find games for all customers! Customers without games: " <> Text.pack (show customers_without))

doCommit :: Env -> FilePath -> IO ()
doCommit env fp = do
  log "Executing commit command"
  info "Reading shipment CSV file..."
  shipment <- readShipmentFile fp
  mapM_ (updateCollection env) shipment

readConfig :: IO Auth
readConfig = do
  config <- Configurator.load [Configurator.Required "gbm-client.cfg"]
  username <- Configurator.require config "cratejoy.username"
  password <- Configurator.require config "cratejoy.password"
  pure (username, password)

main :: IO ()
main = do
  hSetBuffering stdout NoBuffering
  Logging.withFileLogging "log.txt" $ do
    x <- cmdArgs interface
    aut <- readConfig
    Wreq.Session.withSession $ \sess ->
      let env = (aut, sess) in
      case x of
        Customers -> doCustomers env
        Import fp -> doImport env fp
        Shipment fp -> doShipment env fp
        Commit fp -> doCommit env fp
        Refresh -> void $ doRefresh env<|MERGE_RESOLUTION|>--- conflicted
+++ resolved
@@ -14,10 +14,6 @@
 import Control.Lens hiding ((+=), (.=), to)
 import Control.Monad
 import Data.Aeson
-<<<<<<< HEAD
-import Data.Aeson.Types
-=======
->>>>>>> 6de14c4f
 import Data.Aeson.Lens
 import Data.Csv ((.!))
 import Data.Function hiding (id)
@@ -29,7 +25,6 @@
 import Data.String
 import Data.String.Conv
 import Data.Text (Text)
-import qualified Data.Set as Set
 import GHC.Generics hiding (to)
 import Network.URI
 import Network.HTTP.Client
@@ -40,10 +35,6 @@
 import System.Exit
 import System.IO
 import Text.HTML.TagSoup
---import OpenSSL.Session (context, VerificationMode(..), contextSetVerificationMode)
---import Network.HTTP.Client.OpenSSL
-import Network.HTTP.Client.TLS
-import Network.Connection
 import qualified Control.Logging as Logging
 import qualified Data.ByteString.Lazy as BL
 import qualified Data.Configurator as Configurator
@@ -56,8 +47,6 @@
 import qualified Network.Wreq as Wreq
 import qualified Network.Wreq.Session as Wreq.Session
 
-import Debug.Trace
-
 -----------------------------------------------------------------------------
 -- Command line interface
 -----------------------------------------------------------------------------
@@ -98,59 +87,19 @@
 cratejoyApiUrl :: String
 cratejoyApiUrl = "https://api.cratejoy.com/v1"
 
-<<<<<<< HEAD
-call :: (ToJSON a, FromJSON b) => Auth -> String -> String -> Maybe a -> IO b
-call (user, pw) meth service x = do
-  -- Wreq doesn't work due to HandshakeFailed from tls package
-  {-
-  let opts = Network.Wreq.defaults & Network.Wreq.auth ?~ basicAuth (toS user) (toS pw)
-  r <- Network.Wreq.getWith opts (cratejoyApiUrl ++ service)
-  case r ^? responseBody of
-    Nothing -> exit "No response body"
-    Just body ->
-      case eitherDecode' body of
-        Left msg -> exit (toS msg)
-        Right a -> pure a
-  -}
-  loud <- isLoud
-  let opts = [CurlVerbose loud, CurlUserPwd (user ++ ":" ++ pw)]
-  let uri = cratejoyApiUrl ++ service
-  r <- try $ curlAeson parseJSON meth uri opts x
-  case r of
-    Left (CurlAesonException {curlCode = CurlOperationTimeout}) -> do
-      warn "Calling Cratejoy service took too long (curl timeout). Trying again..."
-      call (user, pw) meth service x
-    Left e -> throwIO e
-    Right y -> pure y
-=======
 opts :: Auth -> Wreq.Options
 opts (user, pw) =
   Wreq.defaults & Wreq.auth ?~ Wreq.basicAuth (toS user) (toS pw)
->>>>>>> 6de14c4f
+
+get :: Env -> String -> IO (Wreq.Response BL.ByteString)
+get (aut, sess) service = do
+  let uri = cratejoyApiUrl ++ service
+  Wreq.Session.getWith (opts aut) sess uri
 
 post :: ToJSON a => Env -> String -> a -> IO ()
 post (aut, sess) service x = do
   let uri = cratejoyApiUrl ++ service
   void $ Wreq.Session.postWith (opts aut) sess uri (encode x)
-
-<<<<<<< HEAD
-{-
-getFullCollection :: FromJSON a => Auth -> String -> IO [a]
-getFullCollection aut service = snd <$> getCollection aut (service <> "?limit=10000")
--}
-
-getFullCollection :: FromJSON a => Auth -> String -> IO [a]
-getFullCollection aut service = go [] 0
-  where
-    go acc n = do
-      let url = if n == 0 then service else service ++ "&page=" ++ show n
-      print url
-      (next, l) <- getCollection aut url
-=======
-get :: Env -> String -> IO (Wreq.Response BL.ByteString)
-get (aut, sess) service = do
-  let uri = cratejoyApiUrl ++ service
-  Wreq.Session.getWith (opts aut) sess uri
 
 getCollection :: (FromJSON a, ToJSON a) => Env -> String -> IO (Maybe String, [a])
 getCollection env service = do
@@ -164,11 +113,11 @@
   pure (toS <$> next, results')
 
 getFullCollection :: (FromJSON a, ToJSON a) => Env -> String -> IO [a]
-getFullCollection env service = go [] ""
+getFullCollection env service = go [] 0
   where
-    go acc page = do
-      (next, l) <- getCollection env (service ++ page)
->>>>>>> 6de14c4f
+    go acc n = do
+      let url = if n == 0 then service else service ++ "&page=" ++ show n
+      (next, l) <- getCollection env url
       let acc' = l ++ acc
       case next of
         Nothing -> pure acc'
@@ -186,31 +135,22 @@
 getCustomers :: Env -> IO [Customer]
 getCustomers env =
   dots "Fetching customers from Cratejoy..." $
-<<<<<<< HEAD
-  getFullCollection aut "/customers/?order=asc"
-=======
   getFullCollection env "/customers/"
->>>>>>> 6de14c4f
 
 -----------------------------------------------------------------------------
 -- Subscriptions
 -----------------------------------------------------------------------------
 
-<<<<<<< HEAD
 data Subscription = Subscription
   { subId :: ItemId
   , customer :: Customer
   , status :: Text
   }
-  deriving (Generic, Show)
+  deriving (Generic, Show, ToJSON)
 
 instance FromJSON Subscription where
   parseJSON (Object v) = Subscription <$> v .: "id" <*> v .: "customer" <*> v .: "status"
   parseJSON _ = mzero
-=======
-data Subscription = Subscription {customer :: Customer, status :: Text}
-  deriving (Generic, Show, FromJSON, ToJSON)
->>>>>>> 6de14c4f
 
 isActive :: Text -> IO Bool
 isActive = \case
@@ -229,11 +169,7 @@
 getSubscriptions :: Env -> IO [Subscription]
 getSubscriptions env =
   dots "Fetching subscriptions from Cratejoy..." $
-<<<<<<< HEAD
-  getFullCollection aut "/subscriptions/?order=asc"
-=======
   getFullCollection env "/subscriptions/"
->>>>>>> 6de14c4f
 
 -----------------------------------------------------------------------------
 -- Addresses
@@ -269,7 +205,7 @@
 data Fulfillment = Fulfillment
   { cycle_number :: Int
   }
-  deriving (Generic, Show, FromJSON)
+  deriving (Generic, Show, FromJSON, ToJSON)
 
 data Ship = Ship
   { shipId :: ItemId
@@ -277,15 +213,15 @@
   , shipFulfillments :: [Fulfillment]
   , shipStatus :: Text
   }
-  deriving (Generic, Show)
+  deriving (Generic, Show, ToJSON)
 
 instance FromJSON Ship where
   parseJSON (Object v) =
     Ship <$> v .: "id" <*> v .: "customer" <*> v .: "fulfillments" <*> v .: "status"
   parseJSON _ = mzero
 
-getShipments :: Auth -> IO [Ship]
-getShipments aut = getFullCollection aut "/shipments/"
+getShipments :: Env -> IO [Ship]
+getShipments env = getFullCollection env "/shipments/"
 
 -----------------------------------------------------------------------------
 -- Preferences
@@ -408,32 +344,6 @@
   let collection = nub $ game_collection meta ++ games in
   meta {game_collection = collection, wishlist = wishlist meta \\ collection}
 
-<<<<<<< HEAD
-getCustomerMetadata :: Auth -> CustomerId -> IO (Maybe Value)
-getCustomerMetadata aut cid = do
-  r <- try $ call aut "GET" ("/customers/" ++ show cid ++ "/metadata/") noData
-  case r of
-    -- XXX: we should distinguish 404 from other errors here
-    Left (CurlAesonException {curlCode = CurlHttpReturnedError}) -> pure Nothing -- interpret as 404
-    Left e -> do warn "unexpected exception using customer meta data end point"; throwIO e
-    Right x -> pure x
-
-postCustomerMetadata :: ToJSON a => Auth -> CustomerId -> a -> IO ()
-postCustomerMetadata aut cid x =
-  call aut "POST" ("/customers/" ++ show cid ++ "/metadata/") (Just x)
-
--- | Given a customer, get its metadata from Cratejoy
-getMetadata :: Auth -> Bool -> Customer -> IO Metadata
-getMetadata aut warnIfNoMetadata c = do
-  r <- getCustomerMetadata aut (id c)
-  case r of
-    Nothing -> do
-      when warnIfNoMetadata $ warnCustomer c "no metadata for customer!"
-      pure defaultMetadata
-    Just x ->
-      case parseMaybe (\case (Object o) -> o .: "data"; _ -> mzero) x of
-        Nothing -> exit "Failed to parse customer meta data JSON!"
-=======
 getCustomerMetadata :: Env -> Bool -> Customer -> IO Metadata
 getCustomerMetadata env warnIfNoMetadata cust = do
   x <- try $ get env ("/customers/" ++ show (id cust) ++ "/metadata/")
@@ -446,7 +356,6 @@
     Right r ->
       case r ^? Wreq.responseBody . key "data" . _JSON of
         Nothing -> exit "failed to parse customer meta data response"
->>>>>>> 6de14c4f
         Just meta -> pure meta
 
 postCustomerMetadata :: ToJSON a => Env -> CustomerId -> a -> IO ()
@@ -799,16 +708,11 @@
   log "Executing refresh command"
   customers <- getCustomers env
   info ("Number of customers: " <> toS (show (length customers)))
-<<<<<<< HEAD
-  subs <- getSubscriptions aut
+  subs <- getSubscriptions env
   info ("Number of subscriptions: " <> toS (show (length subs)))
   nb_active_subs <- length <$> filterM (\x -> isActive (status x)) subs
   info ("Number of active subscriptions: " <> toS (show nb_active_subs))
   let stmap = HashMap.fromListWith (++) [(id c, [stat]) | Subscription _ c stat <- subs]
-=======
-  subs <- getSubscriptions env
-  let stmap = HashMap.fromListWith (++) [(id c, [stat]) | Subscription c stat <- subs]
->>>>>>> 6de14c4f
   let active c = or <$> mapM isActive (HashMap.lookupDefault [] (id c) stmap)
   active_customers <- filterM active customers
   info ("Number of active customers: " <> toS (show (length active_customers)))
